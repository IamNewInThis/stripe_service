--- conflicted
+++ resolved
@@ -6,567 +6,464 @@
 const priceId = process.env.STRIPE_DEFAULT_PRICE_ID;
 const MOBILE_STRIPE_API_VERSION = '2024-06-20';
 const PRICE_IDS = {
-    monthly: process.env.STRIPE_PRICE_ID_MONTHLY,
+  monthly: process.env.STRIPE_PRICE_ID_MONTHLY,
 };
 
 const resolvePriceId = (planId, priceId) => {
-    if (priceId) {
-        return priceId;
-    }
-
-    if (!planId) {
-        throw new Error('planId or priceId is required');
-    }
-
-    const resolved = PRICE_IDS[planId];
-    if (!resolved) {
-        throw new Error(`Price ID not configured for plan '${planId}'`);
-    }
-    return resolved;
+  if (priceId) {
+    return priceId;
+  }
+
+  if (!planId) {
+    throw new Error('planId or priceId is required');
+  }
+
+  const resolved = PRICE_IDS[planId];
+  if (!resolved) {
+    throw new Error(`Price ID not configured for plan '${planId}'`);
+  }
+  return resolved;
 };
 
 const buildCustomerMetadata = (userId, metadata = {}) => ({
-    ...(userId ? { userId } : {}),
-    ...metadata,
+  ...(userId ? { userId } : {}),
+  ...metadata,
 });
 
 const extractInvoiceId = (invoice) => {
-    if (!invoice) return null;
-    if (typeof invoice === 'string') return invoice;
-    if (invoice.id) return invoice.id;
-    return null;
+  if (!invoice) return null;
+  if (typeof invoice === 'string') return invoice;
+  if (invoice.id) return invoice.id;
+  return null;
 };
 
 const ensureCustomerMetadata = async (customer, { email, userId }) => {
-    const needsUpdate =
-        (email && customer.email !== email) ||
-        (userId && customer.metadata?.userId !== userId);
-
-    if (needsUpdate) {
-        await stripe.customers.update(customer.id, {
-            ...(email ? { email } : {}),
-            metadata: {
-                ...(customer.metadata || {}),
-                ...(userId ? { userId } : {}),
-            },
-        });
-    }
-
-    return stripe.customers.retrieve(customer.id);
+  const needsUpdate =
+    (email && customer.email !== email) ||
+    (userId && customer.metadata?.userId !== userId);
+
+  if (needsUpdate) {
+    await stripe.customers.update(customer.id, {
+      ...(email ? { email } : {}),
+      metadata: {
+        ...(customer.metadata || {}),
+        ...(userId ? { userId } : {}),
+      },
+    });
+  }
+
+  return stripe.customers.retrieve(customer.id);
 };
 
 const findOrCreateCustomer = async ({ userId, email }) => {
-    let customer = null;
-
-    if (userId) {
-        try {
-            const existingCustomers = await stripe.customers.search({
-                query: `metadata['userId']:'${userId}'`,
-                limit: 1,
-            });
-
-            if (existingCustomers.data.length > 0) {
-                customer = existingCustomers.data[0];
-            }
-        } catch (searchError) {
-            console.warn('⚠️  Stripe customer search failed, creating new customer:', searchError.message);
-        }
-    }
-
-    if (!customer) {
-        customer = await stripe.customers.create({
-            email,
-            metadata: buildCustomerMetadata(userId),
-        });
-    } else {
-        customer = await ensureCustomerMetadata(customer, { email, userId });
-    }
-
-    return customer;
-};
-
-<<<<<<< HEAD
-=======
+  let customer = null;
+
+  if (userId) {
+    try {
+      const existingCustomers = await stripe.customers.search({
+        query: `metadata['userId']:'${userId}'`,
+        limit: 1,
+      });
+
+      if (existingCustomers.data.length > 0) {
+        customer = existingCustomers.data[0];
+      }
+    } catch (searchError) {
+      console.warn('⚠️  Stripe customer search failed, creating new customer:', searchError.message);
+    }
+  }
+
+  if (!customer) {
+    customer = await stripe.customers.create({
+      email,
+      metadata: buildCustomerMetadata(userId),
+    });
+  } else {
+    customer = await ensureCustomerMetadata(customer, { email, userId });
+  }
+
+  return customer;
+};
+
 export const createCheckoutSession = async (req, res) => {
-    try {
-        const { priceId, userId } = req.body;
-
-        // Validaciones
-        if (!priceId) {
-            return res.status(400).json({ error: 'priceId is required' });
-        }
-        if (!userId) {
-            return res.status(400).json({ error: 'userId is required' });
-        }
-
-        const session = await stripe.checkout.sessions.create({
-            payment_method_types: ['card'],
-            mode: 'subscription',
-            line_items: [
-                {
-                    price: priceId,
-                    quantity: 1,
-                },
-            ],
-            success_url: `${process.env.CLIENT_URL}/success?session_id={CHECKOUT_SESSION_ID}`,
-            cancel_url: `${process.env.CLIENT_URL}/cancel`,
-            metadata: { userId },
-            // Configurar cliente para asociar suscripción
-            customer_email: req.body.email, // Opcional: puedes pasar el email del usuario
-        });
-
-        res.json({ 
-            url: session.url,
-            sessionId: session.id 
-        });
-    } catch (err) {
-        console.error('Error creating checkout session:', err);
-        res.status(500).json({ 
-            error: 'Failed to create checkout session',
-            message: err.message 
-        });
-    }
-};
->>>>>>> 9339db38
+  try {
+    const { priceId, userId } = req.body;
+
+    // Validaciones
+    if (!priceId) {
+      return res.status(400).json({ error: 'priceId is required' });
+    }
+    if (!userId) {
+      return res.status(400).json({ error: 'userId is required' });
+    }
+
+    const session = await stripe.checkout.sessions.create({
+      payment_method_types: ['card'],
+      mode: 'subscription',
+      line_items: [
+        {
+          price: priceId,
+          quantity: 1,
+        },
+      ],
+      success_url: `${process.env.CLIENT_URL}/success?session_id={CHECKOUT_SESSION_ID}`,
+      cancel_url: `${process.env.CLIENT_URL}/cancel`,
+      metadata: { userId },
+      // Configurar cliente para asociar suscripción
+      customer_email: req.body.email, // Opcional: puedes pasar el email del usuario
+    });
+
+    res.json({
+      url: session.url,
+      sessionId: session.id
+    });
+  } catch (err) {
+    console.error('Error creating checkout session:', err);
+    res.status(500).json({
+      error: 'Failed to create checkout session',
+      message: err.message
+    });
+  }
+};
 
 export const handleWebhook = async (req, res) => {
-    const sig = req.headers['stripe-signature'];
-    let event;
-
-    try {
-        event = stripe.webhooks.constructEvent(
-            req.body,
-            sig,
-            process.env.STRIPE_WEBHOOK_SECRET
-        );
-    } catch (err) {
-        console.error('⚠️  Webhook signature verification failed:', err.message);
-        return res.status(400).send(`Webhook Error: ${err.message}`);
-    }
-
-    console.log(`📥 Received event: ${event.type}`);
-
-    // Manejo de eventos
-    switch (event.type) {
-        case 'checkout.session.completed':
-            const session = event.data.object;
-            console.log(`✅ Checkout completado para usuario: ${session.metadata.userId}`);
-            console.log(`   Session ID: ${session.id}`);
-            console.log(`   Customer: ${session.customer}`);
-            // TODO: Aquí deberías actualizar tu base de datos (Supabase)
-            // para activar la suscripción del usuario
-            break;
-
-        case 'customer.subscription.created':
-            const subscription = event.data.object;
-            console.log(`📝 Suscripción creada: ${subscription.id}`);
-            // TODO: Guardar suscripción en base de datos
-            break;
-
-        case 'customer.subscription.updated':
-            const updatedSubscription = event.data.object;
-            console.log(`🔄 Suscripción actualizada: ${updatedSubscription.id}`);
-            // TODO: Actualizar estado de suscripción en base de datos
-            break;
-
-        case 'customer.subscription.deleted':
-            const deletedSubscription = event.data.object;
-            console.log(`❌ Suscripción cancelada: ${deletedSubscription.id}`);
-            // TODO: Desactivar suscripción en base de datos
-            break;
-        case 'invoice.payment_succeeded':
-            const invoice = event.data.object;
-            const subscriptionId = invoice.subscription;
-            console.log(`✅ Suscripción ${subscriptionId} activada automáticamente`);
-            // Aquí marcas al usuario como "suscrito" en tu BD
-            break;
-        case 'invoice.payment_failed':
-            const failedInvoice = event.data.object;
-            console.log(`⚠️  Pago fallido para factura: ${failedInvoice.id}`);
-            // TODO: Notificar al usuario sobre el pago fallido
-            break;
-
-        default:
-            console.log(`ℹ️  Evento no manejado: ${event.type}`);
-    }
-
-    res.json({ received: true });
+  const sig = req.headers['stripe-signature'];
+  let event;
+
+  try {
+    event = stripe.webhooks.constructEvent(
+      req.body,
+      sig,
+      process.env.STRIPE_WEBHOOK_SECRET
+    );
+  } catch (err) {
+    console.error('⚠️  Webhook signature verification failed:', err.message);
+    return res.status(400).send(`Webhook Error: ${err.message}`);
+  }
+
+  console.log(`📥 Received event: ${event.type}`);
+
+  // Manejo de eventos
+  switch (event.type) {
+    case 'checkout.session.completed':
+      const session = event.data.object;
+      console.log(`✅ Checkout completado para usuario: ${session.metadata.userId}`);
+      console.log(`   Session ID: ${session.id}`);
+      console.log(`   Customer: ${session.customer}`);
+      // TODO: Aquí deberías actualizar tu base de datos (Supabase)
+      // para activar la suscripción del usuario
+      break;
+
+    case 'customer.subscription.created':
+      const subscription = event.data.object;
+      console.log(`📝 Suscripción creada: ${subscription.id}`);
+      // TODO: Guardar suscripción en base de datos
+      break;
+
+    case 'customer.subscription.updated':
+      const updatedSubscription = event.data.object;
+      console.log(`🔄 Suscripción actualizada: ${updatedSubscription.id}`);
+      // TODO: Actualizar estado de suscripción en base de datos
+      break;
+
+    case 'customer.subscription.deleted':
+      const deletedSubscription = event.data.object;
+      console.log(`❌ Suscripción cancelada: ${deletedSubscription.id}`);
+      // TODO: Desactivar suscripción en base de datos
+      break;
+    case 'invoice.payment_succeeded':
+      const invoice = event.data.object;
+      const subscriptionId = invoice.subscription;
+      console.log(`✅ Suscripción ${subscriptionId} activada automáticamente`);
+      // Aquí marcas al usuario como "suscrito" en tu BD
+      break;
+    case 'invoice.payment_failed':
+      const failedInvoice = event.data.object;
+      console.log(`⚠️  Pago fallido para factura: ${failedInvoice.id}`);
+      // TODO: Notificar al usuario sobre el pago fallido
+      break;
+
+    default:
+      console.log(`ℹ️  Evento no manejado: ${event.type}`);
+  }
+
+  res.json({ received: true });
 };
 
 export const getSubscriptionStatus = async (req, res) => {
-    try {
-        const { customerId } = req.params;
-
-        if (!customerId) {
-            return res.status(400).json({ error: 'customerId is required' });
-        }
-
-        const subscriptions = await stripe.subscriptions.list({
-            customer: customerId,
-            status: 'all',
-            limit: 1,
-        });
-
-        if (subscriptions.data.length === 0) {
-            return res.json({
-                hasSubscription: false,
-                message: 'No active subscription found'
-            });
-        }
-
-        const subscription = subscriptions.data[0];
-
-        res.json({
-            hasSubscription: true,
-            status: subscription.status,
-            currentPeriodEnd: subscription.current_period_end,
-            cancelAtPeriodEnd: subscription.cancel_at_period_end,
-            subscription: subscription
-        });
-    } catch (err) {
-        console.error('Error getting subscription status:', err);
-        res.status(500).json({
-            error: 'Failed to get subscription status',
-            message: err.message
-        });
-    }
+  try {
+    const { customerId } = req.params;
+
+    if (!customerId) {
+      return res.status(400).json({ error: 'customerId is required' });
+    }
+
+    const subscriptions = await stripe.subscriptions.list({
+      customer: customerId,
+      status: 'all',
+      limit: 1,
+    });
+
+    if (subscriptions.data.length === 0) {
+      return res.json({
+        hasSubscription: false,
+        message: 'No active subscription found'
+      });
+    }
+
+    const subscription = subscriptions.data[0];
+
+    res.json({
+      hasSubscription: true,
+      status: subscription.status,
+      currentPeriodEnd: subscription.current_period_end,
+      cancelAtPeriodEnd: subscription.cancel_at_period_end,
+      subscription: subscription
+    });
+  } catch (err) {
+    console.error('Error getting subscription status:', err);
+    res.status(500).json({
+      error: 'Failed to get subscription status',
+      message: err.message
+    });
+  }
 };
 
 export const cancelSubscription = async (req, res) => {
-    try {
-        const { subscriptionId } = req.params;
-
-        if (!subscriptionId) {
-            return res.status(400).json({ error: 'subscriptionId is required' });
-        }
-
-        const subscription = await stripe.subscriptions.update(subscriptionId, {
-            cancel_at_period_end: true,
-        });
-
-        res.json({
-            message: 'Subscription will be cancelled at period end',
-            subscription: subscription
-        });
-    } catch (err) {
-        console.error('Error cancelling subscription:', err);
-        res.status(500).json({
-            error: 'Failed to cancel subscription',
-            message: err.message
-        });
-    }
+  try {
+    const { subscriptionId } = req.params;
+
+    if (!subscriptionId) {
+      return res.status(400).json({ error: 'subscriptionId is required' });
+    }
+
+    const subscription = await stripe.subscriptions.update(subscriptionId, {
+      cancel_at_period_end: true,
+    });
+
+    res.json({
+      message: 'Subscription will be cancelled at period end',
+      subscription: subscription
+    });
+  } catch (err) {
+    console.error('Error cancelling subscription:', err);
+    res.status(500).json({
+      error: 'Failed to cancel subscription',
+      message: err.message
+    });
+  }
 };
 
 /**
  * Prepara sesión para SetupIntent + PaymentSheet (guardar método de pago)
  */
-<<<<<<< HEAD
-export const createPaymentSheetSession = async (req, res) => {
-  try {
-    const { userId, email, priceId: requestPriceId, metadata = {} } = req.body;
-
-    // 🧩 Validaciones
-    if (!email) {
-      return res.status(400).json({ error: 'email is required to create or find customer' });
-    }
-
-    // Usar priceId del request o el default de las variables de entorno
-    const subscriptionPriceId = requestPriceId || priceId;
-    
-    if (!subscriptionPriceId) {
-      return res.status(400).json({ error: 'priceId is required for subscription' });
-    }
-
-    const customerMetadata = { userId, email, ...metadata };
-    let customer;
-
-    // 🧠 1️⃣ Buscar cliente existente por email
-    const existingCustomers = await stripe.customers.list({
-      email,
-      limit: 1,
-    });
-
-    if (existingCustomers.data.length > 0) {
-      customer = existingCustomers.data[0];
-      console.log(`👤 Cliente existente encontrado: ${customer.email}`);
-    } else {
-      customer = await stripe.customers.create({
-        email,
-        metadata: customerMetadata,
-      });
-      console.log(`🆕 Cliente nuevo creado: ${customer.id}`);
-    }
-
-    // 2️⃣ Crear clave efímera (para mobile)
+export const createSubscriptionSession = async (req, res) => {
+  try {
+    const { planId, priceId: priceIdOverride, userId, email, userName, metadata = {} } = req.body;
+
+    let priceId;
+    try {
+      priceId = resolvePriceId(planId, priceIdOverride);
+    } catch (resolveError) {
+      return res.status(400).json({ error: resolveError.message });
+    }
+
+    const customer = await findOrCreateCustomer({ userId, email, userName });
     const ephemeralKey = await stripe.ephemeralKeys.create(
       { customer: customer.id },
       { apiVersion: MOBILE_STRIPE_API_VERSION }
     );
 
-    // 3️⃣ Crear suscripción
-    const subscription = await stripe.subscriptions.create({
+    const setupIntent = await stripe.setupIntents.create({
       customer: customer.id,
-      items: [{ price: subscriptionPriceId }],
-      payment_behavior: "default_incomplete",
-      collection_method: "charge_automatically",
-      metadata: { userId, ...metadata },
-    });
-
-    const invoiceId =
-      typeof subscription.latest_invoice === "string"
-        ? subscription.latest_invoice
-        : subscription.latest_invoice?.id;
-
-    // 4️⃣ Verificar estado del invoice antes de finalizarlo
-    let invoice = await stripe.invoices.retrieve(invoiceId);
-    console.log(`🧾 Estado inicial del invoice: ${invoice.status}`);
-
-    if (invoice.status === "draft") {
-      console.log("🔧 Invoice en borrador — finalizando...");
-      invoice = await stripe.invoices.finalizeInvoice(invoiceId);
-    } else {
-      console.log(`📄 Invoice ya está en estado: ${invoice.status}`);
-    }
-
-    // 5️⃣ Expandir el payment_intent para obtener el client_secret
-    invoice = await stripe.invoices.retrieve(invoiceId, {
-      expand: ["payment_intent"],
-    });
-
-    const paymentIntent = invoice.payment_intent;
-
-    if (!paymentIntent || !paymentIntent.client_secret) {
-      throw new Error("❌ No se pudo obtener el PaymentIntent desde la suscripción.");
-    }
-
-    console.log(`💳 Suscripción creada: ${subscription.id}`);
-    console.log(`💳 PaymentIntent: ${paymentIntent.id} - Amount: ${paymentIntent.amount}`);
-    console.log(`🔑 Client Secret obtenido exitosamente`);
-
-    // 6️⃣ Responder al cliente móvil con el client secret de la suscripción
+      automatic_payment_methods: { enabled: true },
+      metadata: buildCustomerMetadata(userId, { planId, ...metadata }),
+    });
+
     res.json({
-      clientSecret: paymentIntent.client_secret,
-      ephemeralKey: ephemeralKey.secret,
-      customer: customer.id,
-      subscriptionId: subscription.id,
-      publishableKey: process.env.STRIPE_PUBLISHABLE_KEY,
-    });
-  } catch (err) {
-    console.error("Error creating payment sheet session:", err);
+      customerId: customer.id,
+      customerEmail: customer.email,
+      customerEphemeralKeySecret: ephemeralKey.secret,
+      setupIntentClientSecret: setupIntent.client_secret,
+      priceId,
+      planId,
+    });
+  } catch (err) {
+    console.error('Error creating subscription session:', err);
     res.status(500).json({
-      error: "Failed to create payment sheet session",
+      error: 'Failed to create subscription session',
       message: err.message,
     });
   }
-=======
-export const createSubscriptionSession = async (req, res) => {
-    try {
-        const { planId, priceId: priceIdOverride, userId, email, metadata = {} } = req.body;
-
-        let priceId;
-        try {
-            priceId = resolvePriceId(planId, priceIdOverride);
-        } catch (resolveError) {
-            return res.status(400).json({ error: resolveError.message });
-        }
-
-        const customer = await findOrCreateCustomer({ userId, email });
-        const ephemeralKey = await stripe.ephemeralKeys.create(
-            { customer: customer.id },
-            { apiVersion: MOBILE_STRIPE_API_VERSION }
-        );
-
-        const setupIntent = await stripe.setupIntents.create({
-            customer: customer.id,
-            automatic_payment_methods: { enabled: true },
-            metadata: buildCustomerMetadata(userId, { planId, ...metadata }),
-        });
-
-        res.json({
-            customerId: customer.id,
-            customerEmail: customer.email,
-            customerEphemeralKeySecret: ephemeralKey.secret,
-            setupIntentClientSecret: setupIntent.client_secret,
-            priceId,
-            planId,
-        });
-    } catch (err) {
-        console.error('Error creating subscription session:', err);
-        res.status(500).json({
-            error: 'Failed to create subscription session',
-            message: err.message,
-        });
-    }
 };
 
 /**
  * Crea la suscripción en Stripe y prepara el PaymentIntent de la primera factura
  */
 export const createSubscription = async (req, res) => {
+  try {
+    const {
+      customerId,
+      planId,
+      priceId: priceIdOverride,
+      userId,
+      email,
+      setupIntentId,
+      metadata = {},
+    } = req.body;
+
+    if (!customerId) {
+      return res.status(400).json({ error: 'customerId is required' });
+    }
+
+    let priceId;
     try {
-        const {
-            customerId,
-            planId,
-            priceId: priceIdOverride,
-            userId,
-            email,
-            setupIntentId,
-            metadata = {},
-        } = req.body;
-
-        if (!customerId) {
-            return res.status(400).json({ error: 'customerId is required' });
+      priceId = resolvePriceId(planId, priceIdOverride);
+    } catch (resolveError) {
+      return res.status(400).json({ error: resolveError.message });
+    }
+
+    const customer = await ensureCustomerMetadata(
+      await stripe.customers.retrieve(customerId),
+      { email, userId }
+    );
+
+    const paymentEphemeralKey = await stripe.ephemeralKeys.create(
+      { customer: customer.id },
+      { apiVersion: MOBILE_STRIPE_API_VERSION }
+    );
+
+    let defaultPaymentMethodId = null;
+
+    if (setupIntentId) {
+      try {
+        const setupIntent = await stripe.setupIntents.retrieve(setupIntentId);
+        defaultPaymentMethodId = setupIntent.payment_method || null;
+      } catch (setupIntentError) {
+        console.warn('⚠️  Unable to retrieve setup intent for default payment method:', setupIntentError.message);
+      }
+    }
+
+    if (!defaultPaymentMethodId) {
+      try {
+        const paymentMethods = await stripe.paymentMethods.list({
+          customer: customer.id,
+          type: 'card',
+          limit: 1,
+        });
+        defaultPaymentMethodId = paymentMethods.data[0]?.id || null;
+      } catch (paymentMethodsError) {
+        console.warn('⚠️  Unable to list customer payment methods:', paymentMethodsError.message);
+      }
+    }
+
+    if (defaultPaymentMethodId) {
+      try {
+        await stripe.customers.update(customer.id, {
+          invoice_settings: {
+            default_payment_method: defaultPaymentMethodId,
+          },
+        });
+      } catch (updateError) {
+        console.warn('⚠️  Unable to set default payment method on customer:', updateError.message);
+      }
+    }
+
+    let subscription = await stripe.subscriptions.create({
+      customer: customer.id,
+      items: [
+        {
+          price: priceId,
+        },
+      ],
+      payment_behavior: 'default_incomplete',
+      collection_method: 'charge_automatically',
+      ...(defaultPaymentMethodId ? { default_payment_method: defaultPaymentMethodId } : {}),
+      payment_settings: {
+        save_default_payment_method: 'on_subscription',
+        payment_method_types: ['card'],
+      },
+      expand: ['latest_invoice.payment_intent'],
+      metadata: buildCustomerMetadata(userId, { planId, ...metadata }),
+    });
+
+    let paymentIntent = subscription.latest_invoice?.payment_intent || null;
+
+    if (paymentIntent && typeof paymentIntent === 'string') {
+      try {
+        paymentIntent = await stripe.paymentIntents.retrieve(paymentIntent);
+      } catch (intentError) {
+        console.warn('⚠️  Unable to expand payment intent directly:', intentError.message);
+        paymentIntent = null;
+      }
+    }
+
+    const latestInvoiceId = extractInvoiceId(subscription.latest_invoice);
+
+    if ((!paymentIntent || !paymentIntent.client_secret) && latestInvoiceId) {
+      try {
+        const latestInvoice = await stripe.invoices.retrieve(latestInvoiceId, {
+          expand: ['payment_intent'],
+        });
+        paymentIntent = latestInvoice?.payment_intent || null;
+      } catch (invoiceError) {
+        console.warn('⚠️  Unable to retrieve subscription latest invoice:', invoiceError.message);
+      }
+    }
+
+    let invoicePaymentStatus = null;
+
+    if ((!paymentIntent || typeof paymentIntent === 'string') && latestInvoiceId && defaultPaymentMethodId) {
+      try {
+        const paidInvoice = await stripe.invoices.pay(latestInvoiceId, {
+          payment_method: defaultPaymentMethodId,
+        });
+        invoicePaymentStatus = paidInvoice.status;
+        if (paidInvoice.payment_intent) {
+          paymentIntent =
+            typeof paidInvoice.payment_intent === 'string'
+              ? await stripe.paymentIntents.retrieve(paidInvoice.payment_intent)
+              : paidInvoice.payment_intent;
         }
-
-        let priceId;
-        try {
-            priceId = resolvePriceId(planId, priceIdOverride);
-        } catch (resolveError) {
-            return res.status(400).json({ error: resolveError.message });
-        }
-
-        const customer = await ensureCustomerMetadata(
-            await stripe.customers.retrieve(customerId),
-            { email, userId }
-        );
-
-        const paymentEphemeralKey = await stripe.ephemeralKeys.create(
-            { customer: customer.id },
-            { apiVersion: MOBILE_STRIPE_API_VERSION }
-        );
-
-        let defaultPaymentMethodId = null;
-
-        if (setupIntentId) {
-            try {
-                const setupIntent = await stripe.setupIntents.retrieve(setupIntentId);
-                defaultPaymentMethodId = setupIntent.payment_method || null;
-            } catch (setupIntentError) {
-                console.warn('⚠️  Unable to retrieve setup intent for default payment method:', setupIntentError.message);
-            }
-        }
-
-        if (!defaultPaymentMethodId) {
-            try {
-                const paymentMethods = await stripe.paymentMethods.list({
-                    customer: customer.id,
-                    type: 'card',
-                    limit: 1,
-                });
-                defaultPaymentMethodId = paymentMethods.data[0]?.id || null;
-            } catch (paymentMethodsError) {
-                console.warn('⚠️  Unable to list customer payment methods:', paymentMethodsError.message);
-            }
-        }
-        
-        if (defaultPaymentMethodId) {
-            try {
-                await stripe.customers.update(customer.id, {
-                    invoice_settings: {
-                        default_payment_method: defaultPaymentMethodId,
-                    },
-                });
-            } catch (updateError) {
-                console.warn('⚠️  Unable to set default payment method on customer:', updateError.message);
-            }
-        }
-
-        let subscription = await stripe.subscriptions.create({
-            customer: customer.id,
-            items: [
-                {
-                    price: priceId,
-                },
-            ],
-            payment_behavior: 'default_incomplete',
-            collection_method: 'charge_automatically',
-            ...(defaultPaymentMethodId ? { default_payment_method: defaultPaymentMethodId } : {}),
-            payment_settings: {
-                save_default_payment_method: 'on_subscription',
-                payment_method_types: ['card'],
-            },
-            expand: ['latest_invoice.payment_intent'],
-            metadata: buildCustomerMetadata(userId, { planId, ...metadata }),
-        });
-
-        let paymentIntent = subscription.latest_invoice?.payment_intent || null;
-
-        if (paymentIntent && typeof paymentIntent === 'string') {
-            try {
-                paymentIntent = await stripe.paymentIntents.retrieve(paymentIntent);
-            } catch (intentError) {
-                console.warn('⚠️  Unable to expand payment intent directly:', intentError.message);
-                paymentIntent = null;
-            }
-        }
-
-        const latestInvoiceId = extractInvoiceId(subscription.latest_invoice);
-
-        if ((!paymentIntent || !paymentIntent.client_secret) && latestInvoiceId) {
-            try {
-                const latestInvoice = await stripe.invoices.retrieve(latestInvoiceId, {
-                    expand: ['payment_intent'],
-                });
-                paymentIntent = latestInvoice?.payment_intent || null;
-            } catch (invoiceError) {
-                console.warn('⚠️  Unable to retrieve subscription latest invoice:', invoiceError.message);
-            }
-        }
-
-        let invoicePaymentStatus = null;
-
-        if ((!paymentIntent || typeof paymentIntent === 'string') && latestInvoiceId && defaultPaymentMethodId) {
-            try {
-                const paidInvoice = await stripe.invoices.pay(latestInvoiceId, {
-                    payment_method: defaultPaymentMethodId,
-                });
-                invoicePaymentStatus = paidInvoice.status;
-                if (paidInvoice.payment_intent) {
-                    paymentIntent =
-                        typeof paidInvoice.payment_intent === 'string'
-                            ? await stripe.paymentIntents.retrieve(paidInvoice.payment_intent)
-                            : paidInvoice.payment_intent;
-                }
-            } catch (payError) {
-                console.warn('⚠️  Unable to auto-pay invoice:', payError.message);
-            }
-        }
-
-        subscription = await stripe.subscriptions.retrieve(subscription.id, {
-            expand: ['latest_invoice.payment_intent'],
-        });
-
-        paymentIntent =
-            paymentIntent ||
-            (subscription.latest_invoice?.payment_intent && typeof subscription.latest_invoice.payment_intent === 'string'
-                ? await stripe.paymentIntents.retrieve(subscription.latest_invoice.payment_intent)
-                : subscription.latest_invoice?.payment_intent || null);
-
-        const paymentIntentStatus = paymentIntent?.status || null;
-        const requiresAction = paymentIntentStatus
-            ? ['requires_action', 'requires_payment_method'].includes(paymentIntentStatus)
-            : false;
-
-        res.json({
-            subscriptionId: subscription.id,
-            subscriptionStatus: subscription.status,
-            customerId: customer.id,
-            planId,
-            priceId,
-            latestInvoiceId,
-            paymentIntentId: paymentIntent?.id || null,
-            paymentIntentStatus,
-            paymentIntentClientSecret: paymentIntent?.client_secret || null,
-            requiresAction,
-            customerEphemeralKeySecret: paymentEphemeralKey.secret,
-            invoiceStatus: invoicePaymentStatus || subscription.latest_invoice?.status || null,
-        });
-    } catch (err) {
-        console.error('Error creating subscription:', err);
-        res.status(500).json({
-            error: 'Failed to create subscription',
-            message: err.message,
-        });
-    }
->>>>>>> 9339db38
-};+      } catch (payError) {
+        console.warn('⚠️  Unable to auto-pay invoice:', payError.message);
+      }
+    }
+
+    subscription = await stripe.subscriptions.retrieve(subscription.id, {
+      expand: ['latest_invoice.payment_intent'],
+    });
+
+    paymentIntent =
+      paymentIntent ||
+      (subscription.latest_invoice?.payment_intent && typeof subscription.latest_invoice.payment_intent === 'string'
+        ? await stripe.paymentIntents.retrieve(subscription.latest_invoice.payment_intent)
+        : subscription.latest_invoice?.payment_intent || null);
+
+    const paymentIntentStatus = paymentIntent?.status || null;
+    const requiresAction = paymentIntentStatus
+      ? ['requires_action', 'requires_payment_method'].includes(paymentIntentStatus)
+      : false;
+
+    res.json({
+      subscriptionId: subscription.id,
+      subscriptionStatus: subscription.status,
+      customerId: customer.id,
+      planId,
+      priceId,
+      latestInvoiceId,
+      paymentIntentId: paymentIntent?.id || null,
+      paymentIntentStatus,
+      paymentIntentClientSecret: paymentIntent?.client_secret || null,
+      requiresAction,
+      customerEphemeralKeySecret: paymentEphemeralKey.secret,
+      invoiceStatus: invoicePaymentStatus || subscription.latest_invoice?.status || null,
+    });
+  } catch (err) {
+    console.error('Error creating subscription:', err);
+    res.status(500).json({
+      error: 'Failed to create subscription',
+      message: err.message,
+    });
+  }
+};
